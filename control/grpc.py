#
#  Copyright (c) 2021 International Business Machines
#  All rights reserved.
#
#  SPDX-License-Identifier: LGPL-3.0-or-later
#
#  Authors: anita.shekar@ibm.com, sandy.kaur@ibm.com
#

import socket
import grpc
import json
import uuid
import random
import logging
import os
import threading
import errno

import spdk.rpc.bdev as rpc_bdev
import spdk.rpc.nvmf as rpc_nvmf
import spdk.rpc.log as rpc_log

from google.protobuf import json_format
from .proto import gateway_pb2 as pb2
from .proto import gateway_pb2_grpc as pb2_grpc
from .config import GatewayConfig
from .discovery import DiscoveryService
from .state import GatewayState

MAX_ANA_GROUPS = 4

class GatewayService(pb2_grpc.GatewayServicer):
    """Implements gateway service interface.

    Handles configuration of the SPDK NVMEoF target according to client requests.

    Instance attributes:
        config: Basic gateway parameters
        logger: Logger instance to track server events
        gateway_name: Gateway identifier
        gateway_state: Methods for target state persistence
        spdk_rpc_client: Client of SPDK RPC server
    """

    def __init__(self, config, gateway_state, omap_lock, spdk_rpc_client) -> None:
        """Constructor"""
        self.logger = logging.getLogger(__name__)
        ver = os.getenv("NVMEOF_VERSION")
        if ver:
            self.logger.info(f"Using NVMeoF gateway version {ver}")
        spdk_ver = os.getenv("NVMEOF_SPDK_VERSION")
        if spdk_ver:
            self.logger.info(f"Using SPDK version {spdk_ver}")
        ceph_ver = os.getenv("NVMEOF_CEPH_VERSION")
        if ceph_ver:
            self.logger.info(f"Using vstart cluster version based on {ceph_ver}")
        build_date = os.getenv("BUILD_DATE")
        if build_date:
            self.logger.info(f"NVMeoF gateway built on: {build_date}")
        git_rep = os.getenv("NVMEOF_GIT_REPO")
        if git_rep:
            self.logger.info(f"NVMeoF gateway Git repository: {git_rep}")
        git_branch = os.getenv("NVMEOF_GIT_BRANCH")
        if git_branch:
            self.logger.info(f"NVMeoF gateway Git branch: {git_branch}")
        git_commit = os.getenv("NVMEOF_GIT_COMMIT")
        if git_commit:
            self.logger.info(f"NVMeoF gateway Git commit: {git_commit}")
        git_modified = os.getenv("NVMEOF_GIT_MODIFIED_FILES")
        if git_modified:
            self.logger.info(f"NVMeoF gateway uncommitted modified files: {git_modified}")
        self.config = config
        config.dump_config_file(self.logger)
        self.rpc_lock = threading.Lock()
        self.gateway_state = gateway_state
        self.omap_lock = omap_lock
        self.spdk_rpc_client = spdk_rpc_client
        self.gateway_name = self.config.get("gateway", "name")
        if not self.gateway_name:
            self.gateway_name = socket.gethostname()
        self._init_cluster_context()

    def _init_cluster_context(self) -> None:
        """Init cluster context management variables"""
        self.clusters = {}
        self.current_cluster = None
        self.bdevs_per_cluster = self.config.getint_with_default("spdk", "bdevs_per_cluster", 8)
        if self.bdevs_per_cluster < 1:
            raise Exception(f"invalid configuration: spdk.bdevs_per_cluster_contexts {self.bdevs_per_cluster} < 1")
        self.librbd_core_mask = self.config.get_with_default("spdk", "librbd_core_mask", None)
        self.rados_id = self.config.get_with_default("ceph", "id", "")
        if self.rados_id == "":
            self.rados_id = None

    def _get_cluster(self) -> str:
        """Returns cluster name, enforcing bdev per cluster context"""
        cluster_name = None
        if self.current_cluster is None:
            cluster_name = self._alloc_cluster()
            self.current_cluster = cluster_name
            self.clusters[cluster_name] = 1
        elif self.clusters[self.current_cluster] >= self.bdevs_per_cluster:
            self.current_cluster = None
            cluster_name = self._get_cluster()
        else:
            cluster_name = self.current_cluster
            self.clusters[cluster_name] += 1

        return cluster_name

    def _alloc_cluster(self) -> str:
        """Allocates a new Rados cluster context"""
        name = f"cluster_context_{len(self.clusters)}"
        self.logger.info(f"Allocating cluster {name=}")
        rpc_bdev.bdev_rbd_register_cluster(
            self.spdk_rpc_client,
            name = name,
            user = self.rados_id,
            core_mask = self.librbd_core_mask,
        )
        return name

    def _grpc_function_with_lock(self, func, request, context):
        with self.rpc_lock:
            return func(request, context)

    def execute_grpc_function(self, func, request, context):
        return self.omap_lock.execute_omap_locking_function(self._grpc_function_with_lock, func, request, context)

    def create_bdev_safe(self, request, context=None):
        """Creates a bdev from an RBD image."""

        if not request.uuid:
            request.uuid = str(uuid.uuid4())

        name = request.uuid if not request.bdev_name else request.bdev_name
        self.logger.info(f"Received request to create bdev {name} from"
                         f" {request.rbd_pool_name}/{request.rbd_image_name}"
                         f" with block size {request.block_size}, context: {context}")
        with self.omap_lock(context=context):
            try:
                bdev_name = rpc_bdev.bdev_rbd_create(
                    self.spdk_rpc_client,
                    name=name,
                    cluster_name=self._get_cluster(),
                    pool_name=request.rbd_pool_name,
                    rbd_name=request.rbd_image_name,
                    block_size=request.block_size,
                    uuid=request.uuid,
                )
                self.logger.info(f"create_bdev: {bdev_name}")
            except Exception as ex:
                self.logger.error(f"create_bdev failed with: \n {ex}")
                if context:
                    context.set_code(grpc.StatusCode.INTERNAL)
                    context.set_details(f"{ex}")
                return pb2.bdev()

            if context:
                # Update gateway state
                try:
                    json_req = json_format.MessageToJson(
                        request, preserving_proto_field_name=True)
                    self.gateway_state.add_bdev(bdev_name, json_req)
                except Exception as ex:
                    self.logger.error(
                        f"Error persisting create_bdev {bdev_name}: {ex}")
                    raise

        return pb2.bdev(bdev_name=bdev_name, status=True)

    def create_bdev(self, request, context=None):
        return self.execute_grpc_function(self.create_bdev_safe, request, context)

    def get_bdev_namespaces(self, bdev_name) -> list:
        ns_list = []
        local_state_dict = self.gateway_state.local.get_state()
        for key, val in local_state_dict.items():
            if not key.startswith(self.gateway_state.local.NAMESPACE_PREFIX):
                continue
            try:
                ns = json.loads(val)
                if ns["bdev_name"] == bdev_name:
                    nsid = ns["nsid"]
                    nqn = ns["subsystem_nqn"]
                    ns_list.insert(0, {"nqn" : nqn, "nsid" : nsid})
            except Exception as ex:
                self.logger.error(f"Got exception trying to get bdev {bdev_name} namespaces: {ex}")
                pass

        return ns_list

    def delete_bdev_handle_exception(self, context, ex):
        self.logger.error(f"delete_bdev failed with: \n {ex}")
        if context:
            context.set_code(grpc.StatusCode.INTERNAL)
            context.set_details(f"{ex}")
        return pb2.req_status()

    def delete_bdev_safe(self, request, context=None):
        """Deletes a bdev."""

        self.logger.info(f"Received request to delete bdev {request.bdev_name}, context: {context}")
        ns_list = []
        with self.omap_lock(context=context):
            if context:
                ns_list = self.get_bdev_namespaces(request.bdev_name)
            for namespace in ns_list:
                # We found a namespace still using this bdev. If --force was used we will try to remove the namespace from OMAP.
                # Otherwise fail with EBUSY
                try:
                    ns_nsid = namespace["nsid"]
                    ns_nqn = namespace["nqn"]
                except Exception as ex:
                    self.logger.error(f"Got exception while trying to remove namespace: {namespace} which stil uses bdev {request.bdev_name}: {ex}")
                    continue

                if request.force:
                    self.logger.info(f"Will remove namespace {ns_nsid} from {ns_nqn} as it is using bdev {request.bdev_name}")
                    try:
                        self.gateway_state.remove_namespace(ns_nqn, str(ns_nsid))
                        self.logger.info(f"Removed namespace {ns_nsid} from {ns_nqn}")
                    except Exception as ex:
                        self.logger.error(f"Error removing namespace {ns_nsid} from {ns_nqn}, will delete bdev {request.bdev_name} anyway: {ex}")
                        pass
                else:
                    self.logger.error(f"Namespace {ns_nsid} from {ns_nqn} is still using bdev {request.bdev_name}. You need to either remove it or use the '--force' command line option")
                    req = {"name": request.bdev_name, "method": "bdev_rbd_delete", "req_id": 0}
                    ret = {"code": -errno.EBUSY, "message": os.strerror(errno.EBUSY)}
                    msg = "\n".join(["request:", "%s" % json.dumps(req, indent = 2),
                        "Got JSON-RPC error response", "response:", json.dumps(ret, indent = 2)])
                    return self.delete_bdev_handle_exception(context, Exception(msg))

            try:
                ret = rpc_bdev.bdev_rbd_delete(
                    self.spdk_rpc_client,
                    request.bdev_name,
                )
                self.logger.info(f"delete_bdev {request.bdev_name}: {ret}")
            except Exception as ex:
                return self.delete_bdev_handle_exception(context, ex)

            if context:
                # Update gateway state
                try:
                    self.gateway_state.remove_bdev(request.bdev_name)
                except Exception as ex:
                    self.logger.error(
                        f"Error persisting delete_bdev {request.bdev_name}: {ex}")
                    raise

        return pb2.req_status(status=ret)

    def delete_bdev(self, request, context=None):
        return self.execute_grpc_function(self.delete_bdev_safe, request, context)

    def is_discovery_nqn(self, nqn) -> bool:
        return nqn == DiscoveryService.DISCOVERY_NQN

    def serial_number_already_used(self, context, serial) -> str:
        if not context:
            return None
        state = self.gateway_state.local.get_state()
        for key, val in state.items():
            if not key.startswith(self.gateway_state.local.SUBSYSTEM_PREFIX):
                continue
            try:
                subsys = json.loads(val)
                sn = subsys["serial_number"]
                if serial == sn:
                    return subsys["subsystem_nqn"]
            except Exception:
                self.logger.warning("Got exception while parsing {val}: {ex}")
                continue
        return None

    def create_subsystem_safe(self, request, context=None):
        """Creates a subsystem."""

        self.logger.info(
            f"Received request to create subsystem {request.subsystem_nqn}, ana reporting: {request.ana_reporting}, context: {context}")

        if self.is_discovery_nqn(request.subsystem_nqn):
            raise Exception(f"Can't create a discovery subsystem")

        min_cntlid = self.config.getint_with_default("gateway", "min_controller_id", 1)
        max_cntlid = self.config.getint_with_default("gateway", "max_controller_id", 65519)
        if not request.serial_number:
            random.seed()
            randser = random.randint(2, 99999999999999)
            request.serial_number = f"SPDK{randser}"
            self.logger.info(f"No serial number specified, will use {request.serial_number}")

        with self.omap_lock(context=context):
            try:
                subsys_using_serial = self.serial_number_already_used(context, request.serial_number)
                if subsys_using_serial:
                    self.logger.error(f"Serial number {request.serial_number} already used by subsystem {subsys_using_serial}")
                    req = {"subsystem_nqn": request.subsystem_nqn,
                           "serial_number": request.serial_number,
                           "max_namespaces": request.max_namespaces,
                           "ana_reporting": request.ana_reporting,
                           "enable_ha": request.enable_ha,
                           "method": "nvmf_create_subsystem", "req_id": 0}
                    ret = {"code": -errno.EEXIST, "message": f"Serial number {request.serial_number} already used by subsystem {subsys_using_serial}"}
                    msg = "\n".join(["request:", "%s" % json.dumps(req, indent=2),
                                    "Got JSON-RPC error response",
                                    "response:",
                                    json.dumps(ret, indent=2)])
                    raise Exception(msg)
                ret = rpc_nvmf.nvmf_create_subsystem(
                    self.spdk_rpc_client,
                    nqn=request.subsystem_nqn,
                    serial_number=request.serial_number,
                    max_namespaces=request.max_namespaces,
                    min_cntlid=min_cntlid,
                    max_cntlid=max_cntlid,
                    ana_reporting = request.ana_reporting,
                )
                self.logger.info(f"create_subsystem {request.subsystem_nqn}: {ret}")
            except Exception as ex:
                self.logger.error(f"create_subsystem failed with: \n {ex}")
                if context:
                    context.set_code(grpc.StatusCode.INTERNAL)
                    context.set_details(f"{ex}")
                return pb2.req_status()

            if context:
                # Update gateway state
                try:
                    json_req = json_format.MessageToJson(
                        request, preserving_proto_field_name=True)
                    self.gateway_state.add_subsystem(request.subsystem_nqn,
                                                     json_req)
                except Exception as ex:
                    self.logger.error(f"Error persisting create_subsystem"
                                      f" {request.subsystem_nqn}: {ex}")
                    raise

        return pb2.req_status(status=ret)

    def create_subsystem(self, request, context=None):
        return self.execute_grpc_function(self.create_subsystem_safe, request, context)

    def delete_subsystem_safe(self, request, context=None):
        """Deletes a subsystem."""

        self.logger.info(
            f"Received request to delete subsystem {request.subsystem_nqn}, context: {context}")

        if self.is_discovery_nqn(request.subsystem_nqn):
            raise Exception(f"Can't delete a discovery subsystem")

        with self.omap_lock(context=context):
            try:
                ret = rpc_nvmf.nvmf_delete_subsystem(
                    self.spdk_rpc_client,
                    nqn=request.subsystem_nqn,
                )
                self.logger.info(f"delete_subsystem {request.subsystem_nqn}: {ret}")
            except Exception as ex:
                self.logger.error(f"delete_subsystem failed with: \n {ex}")
                if context:
                    context.set_code(grpc.StatusCode.INTERNAL)
                    context.set_details(f"{ex}")
                return pb2.req_status()

            if context:
                # Update gateway state
                try:
                    self.gateway_state.remove_subsystem(request.subsystem_nqn)
                except Exception as ex:
                    self.logger.error(f"Error persisting delete_subsystem"
                                      f" {request.subsystem_nqn}: {ex}")
                    raise

        return pb2.req_status(status=ret)

    def delete_subsystem(self, request, context=None):
        return self.execute_grpc_function(self.delete_subsystem_safe, request, context)

    def add_namespace_safe(self, request, context=None):
        """Adds a namespace to a subsystem."""
              
        self.logger.info(f"Received request to add {request.bdev_name} to"
                         f" {request.subsystem_nqn}, context: {context}")

        if request.anagrpid > MAX_ANA_GROUPS:
            raise Exception(f"Error group ID {request.anagrpid} is more than configured maximum {MAX_ANA_GROUPS}")

        if self.is_discovery_nqn(request.subsystem_nqn):
            raise Exception(f"Can't add a namespace to a discovery subsystem")

        with self.omap_lock(context=context):
            try:
                nsid = rpc_nvmf.nvmf_subsystem_add_ns(
                    self.spdk_rpc_client,
                    nqn=request.subsystem_nqn,
                    bdev_name=request.bdev_name,
                    nsid=request.nsid,
                    anagrpid=request.anagrpid,
                )
                self.logger.info(f"add_namespace: {nsid}")
            except Exception as ex:
                self.logger.error(f"add_namespace failed with: \n {ex}")
                if context:
                    context.set_code(grpc.StatusCode.INTERNAL)
                    context.set_details(f"{ex}")
                return pb2.nsid_status()

            if context:
                # Update gateway state
                try:
                    if not request.nsid:
                        request.nsid = nsid
                    json_req = json_format.MessageToJson(
                        request, preserving_proto_field_name=True)
                    self.gateway_state.add_namespace(request.subsystem_nqn,
                                                     str(nsid), json_req)
                except Exception as ex:
                    self.logger.error(
                        f"Error persisting add_namespace {nsid}: {ex}")
                    raise

        return pb2.nsid_status(nsid=nsid, status=True)

    def add_namespace(self, request, context=None):
        return self.execute_grpc_function(self.add_namespace_safe, request, context)

    def remove_namespace_safe(self, request, context=None):
        """Removes a namespace from a subsystem."""

        self.logger.info(f"Received request to remove nsid {request.nsid} from"
                         f" {request.subsystem_nqn}, context: {context}")

        if self.is_discovery_nqn(request.subsystem_nqn):
            raise Exception(f"Can't remove a namespace from a discovery subsystem")

        with self.omap_lock(context=context):
            try:
                ret = rpc_nvmf.nvmf_subsystem_remove_ns(
                    self.spdk_rpc_client,
                    nqn=request.subsystem_nqn,
                    nsid=request.nsid,
                )
                self.logger.info(f"remove_namespace {request.nsid}: {ret}")
            except Exception as ex:
                self.logger.error(f"remove_namespace failed with: \n {ex}")
                if context:
                    context.set_code(grpc.StatusCode.INTERNAL)
                    context.set_details(f"{ex}")
                return pb2.req_status()

            if context:
                # Update gateway state
                try:
                    self.gateway_state.remove_namespace(request.subsystem_nqn,
                                                        str(request.nsid))
                except Exception as ex:
                    self.logger.error(
                        f"Error persisting remove_namespace {request.nsid}: {ex}")
                    raise

        return pb2.req_status(status=ret)

    def remove_namespace(self, request, context=None):
        return self.execute_grpc_function(self.remove_namespace_safe, request, context)

    def matching_host_exists(self, context, subsys_nqn, host_nqn) -> bool:
        if not context:
            return False
        host_key = GatewayState.build_host_key(subsys_nqn, host_nqn)
        state = self.gateway_state.local.get_state()
        if state.get(host_key):
            return True
        else:
            return False

    def add_host_safe(self, request, context=None):
        """Adds a host to a subsystem."""

        if self.is_discovery_nqn(request.subsystem_nqn):
            raise Exception(f"Can't allow a host to a discovery subsystem")

        if self.is_discovery_nqn(request.host_nqn):
            raise Exception(f"Can't use a discovery NQN as host NQN")

        with self.omap_lock(context=context):
            try:
                host_already_exist = self.matching_host_exists(context, request.subsystem_nqn, request.host_nqn)
                if host_already_exist:
                    if request.host_nqn == "*":
                        self.logger.error(f"All hosts already allowed to {request.subsystem_nqn}")
                        req = {"subsystem_nqn": request.subsystem_nqn, "host_nqn": request.host_nqn,
                               "method": "nvmf_subsystem_allow_any_host", "req_id": 0}
                        ret = {"code": -errno.EEXIST, "message": f"All hosts already allowed to {request.subsystem_nqn}"}
                    else:
                        self.logger.error(f"Host {request.host_nqn} already added to {request.subsystem_nqn}")
                        req = {"subsystem_nqn": request.subsystem_nqn, "host_nqn": request.host_nqn,
                               "method": "nvmf_subsystem_add_host", "req_id": 0}
                        ret = {"code": -errno.EEXIST, "message": f"Host {request.host_nqn} already added to {request.subsystem_nqn}"}
                    msg = "\n".join(["request:", "%s" % json.dumps(req, indent=2),
                                    "Got JSON-RPC error response",
                                    "response:",
                                    json.dumps(ret, indent=2)])
                    raise Exception(msg)
                if request.host_nqn == "*":  # Allow any host access to subsystem
                    self.logger.info(f"Received request to allow any host to"
                                     f" {request.subsystem_nqn}, context: {context}")
                    ret = rpc_nvmf.nvmf_subsystem_allow_any_host(
                        self.spdk_rpc_client,
                        nqn=request.subsystem_nqn,
                        disable=False,
                    )
                    self.logger.info(f"add_host *: {ret}")
                else:  # Allow single host access to subsystem
                    self.logger.info(
                        f"Received request to add host {request.host_nqn} to"
                        f" {request.subsystem_nqn}, context: {context}")
                    ret = rpc_nvmf.nvmf_subsystem_add_host(
                        self.spdk_rpc_client,
                        nqn=request.subsystem_nqn,
                        host=request.host_nqn,
                    )
                    self.logger.info(f"add_host {request.host_nqn}: {ret}")
            except Exception as ex:
                self.logger.error(f"add_host failed with: \n {ex}")
                if context:
                    context.set_code(grpc.StatusCode.INTERNAL)
                    context.set_details(f"{ex}")
                return pb2.req_status()

            if context:
                # Update gateway state
                try:
                    json_req = json_format.MessageToJson(
                        request, preserving_proto_field_name=True)
                    self.gateway_state.add_host(request.subsystem_nqn,
                                                request.host_nqn, json_req)
                except Exception as ex:
                    self.logger.error(
                        f"Error persisting add_host {request.host_nqn}: {ex}")
                    raise

        return pb2.req_status(status=ret)

    def add_host(self, request, context=None):
        return self.execute_grpc_function(self.add_host_safe, request, context)

    def remove_host_safe(self, request, context=None):
        """Removes a host from a subsystem."""

        if self.is_discovery_nqn(request.subsystem_nqn):
            raise Exception(f"Can't remove a host from a discovery subsystem")

        if self.is_discovery_nqn(request.host_nqn):
            raise Exception(f"Can't use a discovery NQN as host NQN")

        with self.omap_lock(context=context):
            try:
                if request.host_nqn == "*":  # Disable allow any host access
                    self.logger.info(
                        f"Received request to disable any host access to"
                        f" {request.subsystem_nqn}, context: {context}")
                    ret = rpc_nvmf.nvmf_subsystem_allow_any_host(
                        self.spdk_rpc_client,
                        nqn=request.subsystem_nqn,
                        disable=True,
                    )
                    self.logger.info(f"remove_host *: {ret}")
                else:  # Remove single host access to subsystem
                    self.logger.info(
                        f"Received request to remove host_{request.host_nqn} from"
                        f" {request.subsystem_nqn}, context: {context}")
                    ret = rpc_nvmf.nvmf_subsystem_remove_host(
                        self.spdk_rpc_client,
                        nqn=request.subsystem_nqn,
                        host=request.host_nqn,
                    )
                    self.logger.info(f"remove_host {request.host_nqn}: {ret}")
            except Exception as ex:
                self.logger.error(f"remove_host failed with: \n {ex}")
                if context:
                    context.set_code(grpc.StatusCode.INTERNAL)
                    context.set_details(f"{ex}")
                return pb2.req_status()

            if context:
                # Update gateway state
                try:
                    self.gateway_state.remove_host(request.subsystem_nqn,
                                                   request.host_nqn)
                except Exception as ex:
                    self.logger.error(f"Error persisting remove_host: {ex}")
                    raise

        return pb2.req_status(status=ret)

    def remove_host(self, request, context=None):
        return self.execute_grpc_function(self.remove_host_safe, request, context)

    def matching_listener_exists(self, context, nqn, gw_name, trtype, traddr, trsvcid) -> bool:
        if not context:
            return False
        listener_key = GatewayState.build_listener_key(nqn, gw_name, trtype, traddr, trsvcid)
        state = self.gateway_state.local.get_state()
        if state.get(listener_key):
            return True
        else:
            return False

    def create_listener_safe(self, request, context=None):
        """Creates a listener for a subsystem at a given IP/Port."""
        ret = True
        traddr = GatewayConfig.escape_address_if_ipv6(request.traddr)
        self.logger.info(f"Received request to create {request.gateway_name}"
                         f" {request.trtype} listener for {request.nqn} at"
                         f" {traddr}:{request.trsvcid}., context: {context}")

        if self.is_discovery_nqn(request.nqn):
            raise Exception(f"Can't create a listener for a discovery subsystem")

        with self.omap_lock(context=context):
            try:
                if request.gateway_name == self.gateway_name:
                    listener_already_exist = self.matching_listener_exists(
                            context, request.nqn, request.gateway_name, request.trtype, request.traddr, request.trsvcid)
                    if listener_already_exist:
                        self.logger.error(f"{request.nqn} already listens on address {request.traddr} port {request.trsvcid}")
                        req = {"nqn": request.nqn, "trtype": request.trtype, "traddr": request.traddr,
                               "gateway_name": request.gateway_name,
                               "trsvcid": request.trsvcid, "adrfam": request.adrfam,
                               "method": "nvmf_subsystem_add_listener", "req_id": 0}
                        ret = {"code": -errno.EEXIST, "message": f"{request.nqn} already listens on address {request.traddr} port {request.trsvcid}"}
                        msg = "\n".join(["request:", "%s" % json.dumps(req, indent=2),
                                        "Got JSON-RPC error response",
                                        "response:",
                                        json.dumps(ret, indent=2)])
                        raise Exception(msg)
                    ret = rpc_nvmf.nvmf_subsystem_add_listener(
                        self.spdk_rpc_client,
                        nqn=request.nqn,
                        trtype=request.trtype,
                        traddr=request.traddr,
                        trsvcid=request.trsvcid,
                        adrfam=request.adrfam,
                    )
                    self.logger.info(f"create_listener: {ret}")
                else:
                    raise Exception(f"Gateway name must match current gateway"
                                    f" ({self.gateway_name})")
            except Exception as ex:
                self.logger.error(f"create_listener failed with: \n {ex}")
                if context:
                    context.set_code(grpc.StatusCode.INTERNAL)
                    context.set_details(f"{ex}")
                return pb2.req_status()

            state = self.gateway_state.local.get_state()
            enable_ha = False
            subsys_str = state.get(GatewayState.build_subsystem_key(request.nqn))
            if subsys_str:
                self.logger.debug(f"value of sub-system: {subsys_str}")
                try:
                    subsys_dict = json.loads(subsys_str)
                    try:
                        enable_ha = subsys_dict["enable_ha"]
                    except KeyError:
                        enable_ha = False
                    self.logger.info(f"enable_ha: {enable_ha}")
                except Exception as ex:
                    self.logger.error(f"Got exception trying to parse subsystem {request.nqn}: {ex}")
                    pass
            else:
                self.logger.info(f"No subsystem for {request.nqn}")

            if enable_ha:
                  for x in range (MAX_ANA_GROUPS):
                       try:
                          ret = rpc_nvmf.nvmf_subsystem_listener_set_ana_state(
                            self.spdk_rpc_client,
                            nqn=request.nqn,
                            ana_state="inaccessible",
                            trtype=request.trtype,
                            traddr=request.traddr,
                            trsvcid=request.trsvcid,
                            adrfam=request.adrfam,
                            anagrpid=(x+1) )
                       except Exception as ex:
                            self.logger.error(f" set_listener_ana_state failed with: \n {ex}")
                            raise

            if context:
                # Update gateway state
                try:
                    json_req = json_format.MessageToJson(
                        request, preserving_proto_field_name=True)
                    self.gateway_state.add_listener(request.nqn,
                                                    request.gateway_name,
                                                    request.trtype, request.traddr,
                                                    request.trsvcid, json_req)
                except Exception as ex:
                    self.logger.error(
                        f"Error persisting add_listener {request.trsvcid}: {ex}")
                    raise

        return pb2.req_status(status=ret)

    def create_listener(self, request, context=None):
        return self.execute_grpc_function(self.create_listener_safe, request, context)

    def delete_listener_safe(self, request, context=None):
        """Deletes a listener from a subsystem at a given IP/Port."""

        ret = True
        traddr = GatewayConfig.escape_address_if_ipv6(request.traddr)
        self.logger.info(f"Received request to delete {request.gateway_name}"
                         f" {request.trtype} listener for {request.nqn} at"
                         f" {traddr}:{request.trsvcid}., context: {context}")

        if self.is_discovery_nqn(request.nqn):
            raise Exception(f"Can't delete a listener from a discovery subsystem")

        with self.omap_lock(context=context):
            try:
                if request.gateway_name == self.gateway_name:
                    ret = rpc_nvmf.nvmf_subsystem_remove_listener(
                        self.spdk_rpc_client,
                        nqn=request.nqn,
                        trtype=request.trtype,
                        traddr=request.traddr,
                        trsvcid=request.trsvcid,
                        adrfam=request.adrfam,
                    )
                    self.logger.info(f"delete_listener: {ret}")
                else:
                    raise Exception(f"Gateway name must match current gateway"
                                    f" ({self.gateway_name})")
            except Exception as ex:
                self.logger.error(f"delete_listener failed with: \n {ex}")
                if context:
                    context.set_code(grpc.StatusCode.INTERNAL)
                    context.set_details(f"{ex}")
                return pb2.req_status()

            if context:
                # Update gateway state
                try:
                    self.gateway_state.remove_listener(request.nqn,
                                                       request.gateway_name,
                                                       request.trtype,
                                                       request.traddr,
                                                       request.trsvcid)
                except Exception as ex:
                    self.logger.error(
                        f"Error persisting delete_listener {request.trsvcid}: {ex}")
                    raise

        return pb2.req_status(status=ret)

    def delete_listener(self, request, context=None):
        return self.execute_grpc_function(self.delete_listener_safe, request, context)

    def get_subsystems_safe(self, request, context):
        """Gets subsystems."""

        self.logger.info(f"Received request to get subsystems, context: {context}")
        try:
            ret = rpc_nvmf.nvmf_get_subsystems(self.spdk_rpc_client)
            self.logger.info(f"get_subsystems: {ret}")
        except Exception as ex:
            self.logger.error(f"get_subsystems failed with: \n {ex}")
            context.set_code(grpc.StatusCode.INTERNAL)
            context.set_details(f"{ex}")
            return pb2.subsystems_info()

        return pb2.subsystems_info(subsystems=json.dumps(ret))

<<<<<<< HEAD
    def get_spdk_nvmf_log_flags_and_level(self, request, context):
        """Gets spdk nvmf log flags, log level and log print level"""
        self.logger.info(f"Received request to get SPDK nvmf log flags and level")
        try:
            nvmf_log_flags = {key: value for key, value in rpc_log.log_get_flags(
                self.spdk_rpc_client).items() if key.startswith('nvmf')}
            spdk_log_level = {'log_level': rpc_log.log_get_level(self.spdk_rpc_client)}
            spdk_log_print_level = {'log_print_level': rpc_log.log_get_print_level(
                self.spdk_rpc_client)}
            flags_log_level = {**nvmf_log_flags, **spdk_log_level, **spdk_log_print_level}
            self.logger.info(f"spdk log flags: {nvmf_log_flags}, " 
                             f"spdk log level: {spdk_log_level}, "
                             f"spdk log print level: {spdk_log_print_level}")
        except Exception as ex:
            self.logger.error(f"get_spdk_nvmf_log_flags_and_level failed with: \n {ex}")
            context.set_code(grpc.StatusCode.INTERNAL)
            context.set_details(f"{ex}")
            return pb2.spdk_nvmf_log_flags_and_level_info()

        return pb2.spdk_nvmf_log_flags_and_level_info(
            flags_level=json.dumps(flags_log_level))

    def set_spdk_nvmf_logs(self, request, context):
        """Enables spdk nvmf logs"""
        self.logger.info(f"Received request to set SPDK nvmf logs")
        try:
            nvmf_log_flags = [key for key in rpc_log.log_get_flags(self.spdk_rpc_client).keys() \
                              if key.startswith('nvmf')]
            ret = [rpc_log.log_set_flag(
                self.spdk_rpc_client, flag=flag) for flag in nvmf_log_flags]
            self.logger.info(f"Set SPDK log flags {nvmf_log_flags} to TRUE")
            if request.log_level:
                ret_log = rpc_log.log_set_level(self.spdk_rpc_client, level=request.log_level)
                self.logger.info(f"Set log level to: {request.log_level}")
                ret.append(ret_log)
            if request.print_level:
                ret_print = rpc_log.log_set_print_level(
                    self.spdk_rpc_client, level=request.print_level)
                self.logger.info(f"Set log print level to: {request.print_level}")
                ret.append(ret_print)
        except Exception as ex:
            self.logger.error(f"set_spdk_nvmf_logs failed with: \n {ex}")
            context.set_code(grpc.StatusCode.INTERNAL)
            context.set_details(f"{ex}")
            for flag in nvmf_log_flags:
                rpc_log.log_clear_flag(self.spdk_rpc_client, flag=flag)
            return pb2.req_status()

        return pb2.req_status(status=all(ret))

    def disable_spdk_nvmf_logs(self, request, context):
        """Disables spdk nvmf logs"""
        self.logger.info(f"Received request to disable SPDK nvmf logs")
        try:
            nvmf_log_flags = [key for key in rpc_log.log_get_flags(self.spdk_rpc_client).keys() \
                              if key.startswith('nvmf')]
            ret = [rpc_log.log_clear_flag(
                self.spdk_rpc_client, flag=flag) for flag in nvmf_log_flags]
            logs_level = [rpc_log.log_set_level(self.spdk_rpc_client, level='NOTICE'),
                          rpc_log.log_set_print_level(self.spdk_rpc_client, level='INFO')]
            ret.extend(logs_level)
        except Exception as ex:
            self.logger.error(f"disable_spdk_nvmf_logs failed with: \n {ex}")
            context.set_code(grpc.StatusCode.INTERNAL)
            context.set_details(f"{ex}")
            return pb2.req_status()

        return pb2.req_status(status=all(ret))
=======
    def get_subsystems(self, request, context):
        with self.rpc_lock:
            return self.get_subsystems_safe(request, context)
>>>>>>> c46a9411
<|MERGE_RESOLUTION|>--- conflicted
+++ resolved
@@ -777,7 +777,10 @@
 
         return pb2.subsystems_info(subsystems=json.dumps(ret))
 
-<<<<<<< HEAD
+    def get_subsystems(self, request, context):
+        with self.rpc_lock:
+            return self.get_subsystems_safe(request, context)
+
     def get_spdk_nvmf_log_flags_and_level(self, request, context):
         """Gets spdk nvmf log flags, log level and log print level"""
         self.logger.info(f"Received request to get SPDK nvmf log flags and level")
@@ -845,9 +848,4 @@
             context.set_details(f"{ex}")
             return pb2.req_status()
 
-        return pb2.req_status(status=all(ret))
-=======
-    def get_subsystems(self, request, context):
-        with self.rpc_lock:
-            return self.get_subsystems_safe(request, context)
->>>>>>> c46a9411
+        return pb2.req_status(status=all(ret))